<<<<<<< HEAD
val scala3Version = "3.3.0-RC4"

enablePlugins(ScalaNativePlugin)

// set to Debug for compilation details (Info is default)
logLevel := Level.Info

// import to add Scala Native options
import scala.scalanative.build._
=======
val scala3Version = "3.3.0"
>>>>>>> 1493d266

lazy val root = project
  .in(file("."))
  .settings(
    name := "Scala 3 Async Prototype",
    version := "0.1.0-SNAPSHOT",
    scalaVersion := scala3Version,
    javaOptions += "--enable-preview --version 19",
<<<<<<< HEAD

    libraryDependencies += "org.scalameta" %% "munit" % "0.7.29" % Test,

    // defaults set with common options shown
    nativeConfig ~= { c =>
      c.withLTO(LTO.none) // thin
        .withMode(Mode.releaseFast) // releaseFast
        .withGC(GC.immix) // commix
        .withMultithreadingSupport(true) 
    }
=======
    libraryDependencies += "org.scalameta" %% "munit" % "0.7.29" % Test
>>>>>>> 1493d266
  )<|MERGE_RESOLUTION|>--- conflicted
+++ resolved
@@ -1,5 +1,4 @@
-<<<<<<< HEAD
-val scala3Version = "3.3.0-RC4"
+val scala3Version = "3.3.0"
 
 enablePlugins(ScalaNativePlugin)
 
@@ -8,9 +7,6 @@
 
 // import to add Scala Native options
 import scala.scalanative.build._
-=======
-val scala3Version = "3.3.0"
->>>>>>> 1493d266
 
 lazy val root = project
   .in(file("."))
@@ -19,7 +15,6 @@
     version := "0.1.0-SNAPSHOT",
     scalaVersion := scala3Version,
     javaOptions += "--enable-preview --version 19",
-<<<<<<< HEAD
 
     libraryDependencies += "org.scalameta" %% "munit" % "0.7.29" % Test,
 
@@ -30,7 +25,4 @@
         .withGC(GC.immix) // commix
         .withMultithreadingSupport(true) 
     }
-=======
-    libraryDependencies += "org.scalameta" %% "munit" % "0.7.29" % Test
->>>>>>> 1493d266
   )